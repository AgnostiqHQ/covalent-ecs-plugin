# Changelog

All notable changes to this project will be documented in this file.

The format is based on [Keep a Changelog](https://keepachangelog.com/en/1.0.0/),
and this project adheres to [Semantic Versioning](https://semver.org/spec/v2.0.0.html).

## [UNRELEASED]

<<<<<<< HEAD
### Changed

- Removed redundant `ecr_repo_name` kwarg from README
=======
## [0.28.0] - 2023-02-28

### Changed 

- pre-commit yml.

### Removed

- References to `ecs_task_family_name` and `self._cwd` since this is not used anymore.
>>>>>>> edc3584e

## [0.27.0] - 2022-12-15

### Changed

- Removed references to `.env` file in the functional test README.

## [0.26.0] - 2022-12-14

### Changed

- Make Covalent Base Executor image configurable via environment variables.

## [0.25.0] - 2022-12-06

### Changed

- Using executor aliases instead of classes for functional tests

## [0.24.0] - 2022-12-06

### Changed

- Using region value directly from boto3 session to configure logging to support cases where user supplied region is empty

## [0.23.0] - 2022-11-22

### Changed

- Functional tests using pytest and .env file configuration

## [0.22.0] - 2022-11-22

### Changed

- Not setting default values for profile, region, and credentials_file

## [0.21.0] - 2022-10-28

### Changed

- Bumped aws plugins version to new stable release

## [0.20.0] - 2022-10-27

### Changed

- Added Alejandro to paul blart group

## [0.19.0] - 2022-10-27

### Fixed

- Fixed the issue resulting from several async executions from covalent to AWS ECS revision ID

### Changed

- Update README.md
- Removed `ecs_task_family_name` argument from constructor as the family name is dynamically generated for each job submission

## [0.18.0] - 2022-10-27

### Changed 

- Updated tag of hardcoded ECR URI to `stable`

## [0.17.0] - 2022-10-25

### Changed

- Updated version of covalent-aws-plugins to `>=0.7.0rc0`

## [0.16.1] - 2022-10-20

### Fixed

- Ensure that async functions are not being passed off to the threadpool.

## [0.16.0] - 2022-10-14

### Changed

- Updated `boto3` calls to make them compatible with the async library.

### Operations

- Add ref to license checker path

## [0.15.1] - 2022-10-06

### Fixed

- Store `BASE_COVALENT_AWS_PLUGINS_ONLY` in a temporary file rather than storing it as an environment variable.

### Docs

- Added sections containing configuration information and required cloud resources

## [0.15.0] - 2022-10-04

### Changed

- Falling back to config file defaults when using executor via instantiation of executor class
- Removed redundant `ecr_repo_name` config attribute

## [0.14.0] - 2022-09-30

### Added

-  Logic to specify that only the base covalent-aws-plugins package is to be installed.

### Operations

- Added license workflow

## [0.13.0] - 2022-09-15

### Changed

- Updated requirements.txt to pin aws executor plugins to pre-release version 0.1.0rc0

### Tests

- Updated tests for ECS Executor now using AWSExecutor base class
- Added pytest-asyncio
- Added missing pip deps to functional tests

### Updated

- ECS Executor now inheriting from AWSExecutor
- Updated subnet and security group validation to conform to new 17 digit IDs as per <https://aws.amazon.com/about-aws/whats-new/2018/02/longer-format-resource-ids-are-now-available-in-amazon-ec2/>

## [0.12.0] - 2022-09-01

### Added

- Added live functional tests for CI pipeline

### Tests

- Enabled Codecov

## [0.11.0] - 2022-08-25

### Changed

- Changed covalent version in templated Dockerfile to correspond to 0.177.0

### Tests

- Added remaining unit tests for the `ecs.py` module.

## [0.10.0] - 2022-08-19

### Changed

- Updated s3 client to initilize with explicit profile name

## [0.9.0] - 2022-08-18

### Added

- Unit tests for the `ecs.py` module.

## [0.8.0] - 2022-08-17

### Changed

- Pinned `covalent` version to `stable`

## [0.7.0] - 2022-08-16

### Changed

- Updated required `covalent` version

## [0.6.2] - 2022-08-13

### Fixed

- Fixed tests output

## [0.6.1] - 2022-08-13

### Fixed

- Fixed release trigger

## [0.6.0] - 2022-08-12

### Added

- Manifest file

## [0.5.0] - 2022-08-12

### Added

- Workflow actions to support releases

### Changed

- Changed from alpha to beta

## [0.4.0] - 2022-08-09

### Changed

- README.md file to include correct instructions on how to use the ECS executor.

## [0.3.0] - 2022-08-09

### Added

- Unit tests for constructing python execution and dockerfile methods.

### Fixed

- ECS Executor.

## [0.2.0] - 2022-08-04

### Added

- Testing CICD pipeline

### Changed

- Pre-commit install script.
- Some references of Fargate were changed to ECS.

## [0.1.0] - 2022-03-31

### Changed

- Changed global variable executor_plugin_name -> EXECUTOR_PLUGIN_NAME in executors to conform with PEP8.<|MERGE_RESOLUTION|>--- conflicted
+++ resolved
@@ -7,11 +7,10 @@
 
 ## [UNRELEASED]
 
-<<<<<<< HEAD
 ### Changed
 
 - Removed redundant `ecr_repo_name` kwarg from README
-=======
+
 ## [0.28.0] - 2023-02-28
 
 ### Changed 
@@ -21,7 +20,6 @@
 ### Removed
 
 - References to `ecs_task_family_name` and `self._cwd` since this is not used anymore.
->>>>>>> edc3584e
 
 ## [0.27.0] - 2022-12-15
 
