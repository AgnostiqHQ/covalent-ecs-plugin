# Changelog

All notable changes to this project will be documented in this file.

The format is based on [Keep a Changelog](https://keepachangelog.com/en/1.0.0/),
and this project adheres to [Semantic Versioning](https://semver.org/spec/v2.0.0.html).

## [UNRELEASED]

<<<<<<< HEAD
### Tests

- Added remaining unit tests for the `ecs.py` module.
=======
## [0.10.0] - 2022-08-19

### Changed

- Updated s3 client to initilize with explicit profile name
>>>>>>> 11412308

## [0.9.0] - 2022-08-18

### Added

- Unit tests for the `ecs.py` module.

## [0.8.0] - 2022-08-17

### Changed

- Pinned `covalent` version to `stable`

## [0.7.0] - 2022-08-16

### Changed

- Updated required `covalent` version

## [0.6.2] - 2022-08-13

### Fixed

- Fixed tests output

## [0.6.1] - 2022-08-13

### Fixed

- Fixed release trigger

## [0.6.0] - 2022-08-12

### Added

- Manifest file

## [0.5.0] - 2022-08-12

### Added

- Workflow actions to support releases

### Changed

- Changed from alpha to beta

## [0.4.0] - 2022-08-09

### Changed

- README.md file to include correct instructions on how to use the ECS executor.

## [0.3.0] - 2022-08-09

### Added

- Unit tests for constructing python execution and dockerfile methods.

### Fixed

- ECS Executor.

## [0.2.0] - 2022-08-04

### Added

- Testing CICD pipeline

### Changed

- Pre-commit install script.
- Some references of Fargate were changed to ECS.

## [0.1.0] - 2022-03-31

### Changed

- Changed global variable executor_plugin_name -> EXECUTOR_PLUGIN_NAME in executors to conform with PEP8.<|MERGE_RESOLUTION|>--- conflicted
+++ resolved
@@ -7,17 +7,15 @@
 
 ## [UNRELEASED]
 
-<<<<<<< HEAD
 ### Tests
 
 - Added remaining unit tests for the `ecs.py` module.
-=======
+
 ## [0.10.0] - 2022-08-19
 
 ### Changed
 
 - Updated s3 client to initilize with explicit profile name
->>>>>>> 11412308
 
 ## [0.9.0] - 2022-08-18
 
