# Changelog

All notable changes to this project will be documented in this file.

The format is based on [Keep a Changelog](https://keepachangelog.com/en/1.0.0/),
and this project adheres to [Semantic Versioning](https://semver.org/spec/v2.0.0.html).

## [UNRELEASED]

<<<<<<< HEAD
=======
## [0.9.0] - 2022-08-18

>>>>>>> a07290b4
### Added

- Unit tests for the `ecs.py` module.

## [0.8.0] - 2022-08-17

### Changed

- Pinned `covalent` version to `stable`

## [0.7.0] - 2022-08-16

### Changed

- Updated required `covalent` version

## [0.6.2] - 2022-08-13

### Fixed

- Fixed tests output

## [0.6.1] - 2022-08-13

### Fixed

- Fixed release trigger

## [0.6.0] - 2022-08-12

### Added

- Manifest file

## [0.5.0] - 2022-08-12

### Added

- Workflow actions to support releases

### Changed

- Changed from alpha to beta

## [0.4.0] - 2022-08-09

### Changed

- README.md file to include correct instructions on how to use the ECS executor.

## [0.3.0] - 2022-08-09

### Added

- Unit tests for constructing python execution and dockerfile methods.

### Fixed

- ECS Executor.

## [0.2.0] - 2022-08-04

### Added

- Testing CICD pipeline

### Changed

- Pre-commit install script.
- Some references of Fargate were changed to ECS.

## [0.1.0] - 2022-03-31

### Changed

- Changed global variable executor_plugin_name -> EXECUTOR_PLUGIN_NAME in executors to conform with PEP8.<|MERGE_RESOLUTION|>--- conflicted
+++ resolved
@@ -7,11 +7,12 @@
 
 ## [UNRELEASED]
 
-<<<<<<< HEAD
-=======
+### Tests
+
+- Added remaining unit tests for the `ecs.py` module.
+
 ## [0.9.0] - 2022-08-18
 
->>>>>>> a07290b4
 ### Added
 
 - Unit tests for the `ecs.py` module.
