# Changelog

All notable changes to this project will be documented in this file.

The format is based on [Keep a Changelog](https://keepachangelog.com/en/1.0.0/),
and this project adheres to [Semantic Versioning](https://semver.org/spec/v2.0.0.html).

## [UNRELEASED]

<<<<<<< HEAD
### Changed

- Functional tests using pytest and .env file configuration
=======
## [0.22.0] - 2022-11-22

### Changed

- Not setting default values for profile, region, and credentials_file
>>>>>>> 79b65f21

## [0.21.0] - 2022-10-28

### Changed

- Bumped aws plugins version to new stable release

## [0.20.0] - 2022-10-27

### Changed

- Added Alejandro to paul blart group

## [0.19.0] - 2022-10-27

### Fixed

- Fixed the issue resulting from several async executions from covalent to AWS ECS revision ID

### Changed

- Update README.md
- Removed `ecs_task_family_name` argument from constructor as the family name is dynamically generated for each job submission

## [0.18.0] - 2022-10-27

### Changed 

- Updated tag of hardcoded ECR URI to `stable`

## [0.17.0] - 2022-10-25

### Changed

- Updated version of covalent-aws-plugins to `>=0.7.0rc0`

## [0.16.1] - 2022-10-20

### Fixed

- Ensure that async functions are not being passed off to the threadpool.

## [0.16.0] - 2022-10-14

### Changed

- Updated `boto3` calls to make them compatible with the async library.

### Operations

- Add ref to license checker path

## [0.15.1] - 2022-10-06

### Fixed

- Store `BASE_COVALENT_AWS_PLUGINS_ONLY` in a temporary file rather than storing it as an environment variable.

### Docs

- Added sections containing configuration information and required cloud resources

## [0.15.0] - 2022-10-04

### Changed

- Falling back to config file defaults when using executor via instantiation of executor class
- Removed redundant `ecr_repo_name` config attribute

## [0.14.0] - 2022-09-30

### Added

-  Logic to specify that only the base covalent-aws-plugins package is to be installed.

### Operations

- Added license workflow

## [0.13.0] - 2022-09-15

### Changed

- Updated requirements.txt to pin aws executor plugins to pre-release version 0.1.0rc0

### Tests

- Updated tests for ECS Executor now using AWSExecutor base class
- Added pytest-asyncio
- Added missing pip deps to functional tests

### Updated

- ECS Executor now inheriting from AWSExecutor
- Updated subnet and security group validation to conform to new 17 digit IDs as per <https://aws.amazon.com/about-aws/whats-new/2018/02/longer-format-resource-ids-are-now-available-in-amazon-ec2/>

## [0.12.0] - 2022-09-01

### Added

- Added live functional tests for CI pipeline

### Tests

- Enabled Codecov

## [0.11.0] - 2022-08-25

### Changed

- Changed covalent version in templated Dockerfile to correspond to 0.177.0

### Tests

- Added remaining unit tests for the `ecs.py` module.

## [0.10.0] - 2022-08-19

### Changed

- Updated s3 client to initilize with explicit profile name

## [0.9.0] - 2022-08-18

### Added

- Unit tests for the `ecs.py` module.

## [0.8.0] - 2022-08-17

### Changed

- Pinned `covalent` version to `stable`

## [0.7.0] - 2022-08-16

### Changed

- Updated required `covalent` version

## [0.6.2] - 2022-08-13

### Fixed

- Fixed tests output

## [0.6.1] - 2022-08-13

### Fixed

- Fixed release trigger

## [0.6.0] - 2022-08-12

### Added

- Manifest file

## [0.5.0] - 2022-08-12

### Added

- Workflow actions to support releases

### Changed

- Changed from alpha to beta

## [0.4.0] - 2022-08-09

### Changed

- README.md file to include correct instructions on how to use the ECS executor.

## [0.3.0] - 2022-08-09

### Added

- Unit tests for constructing python execution and dockerfile methods.

### Fixed

- ECS Executor.

## [0.2.0] - 2022-08-04

### Added

- Testing CICD pipeline

### Changed

- Pre-commit install script.
- Some references of Fargate were changed to ECS.

## [0.1.0] - 2022-03-31

### Changed

- Changed global variable executor_plugin_name -> EXECUTOR_PLUGIN_NAME in executors to conform with PEP8.<|MERGE_RESOLUTION|>--- conflicted
+++ resolved
@@ -7,17 +7,15 @@
 
 ## [UNRELEASED]
 
-<<<<<<< HEAD
 ### Changed
 
 - Functional tests using pytest and .env file configuration
-=======
+
 ## [0.22.0] - 2022-11-22
 
 ### Changed
 
 - Not setting default values for profile, region, and credentials_file
->>>>>>> 79b65f21
 
 ## [0.21.0] - 2022-10-28
 
